[package]
name = "i3status-rs"
version = "0.1.0"
authors = ["XYunknown <developement@kai-greshake.de>"]

[dependencies]
chrono = "0.2"
regex = "0.2"
<<<<<<< HEAD
nix = "0.8.0"
=======
serde = "0.9"
serde_derive = "0.9"
serde_json = "0.9"
lazy_static = "0.2"
>>>>>>> d80430e3
<|MERGE_RESOLUTION|>--- conflicted
+++ resolved
@@ -6,11 +6,8 @@
 [dependencies]
 chrono = "0.2"
 regex = "0.2"
-<<<<<<< HEAD
-nix = "0.8.0"
-=======
 serde = "0.9"
 serde_derive = "0.9"
 serde_json = "0.9"
 lazy_static = "0.2"
->>>>>>> d80430e3
+nix = "0.8.0"